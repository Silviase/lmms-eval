--- conflicted
+++ resolved
@@ -9,19 +9,6 @@
 
 
 class MathVerseEvaluator:
-<<<<<<< HEAD
-    def __init__(self, api_key, gpt_model="gpt-3.5-turbo", quick_extract=False):
-        self.api_key = api_key
-        self.gpt_model = gpt_model
-        self.quick_extract = quick_extract
-
-        # Initialize the judge server using environment variables
-        API_TYPE = os.getenv("API_TYPE", "openai")
-        server_config = ServerConfig(
-            model_name=gpt_model,
-        )
-        self.server = get_server(server_name=API_TYPE, config=server_config)
-=======
     API_TYPE = os.getenv("API_TYPE", "openai")
     if API_TYPE == "openai":
         API_URL = os.getenv("OPENAI_API_URL", "https://api.openai.com/v1/chat/completions")
@@ -90,7 +77,6 @@
         test_prompt = f"Model response: '{response}'\nExtracted Answer: "
         full_prompt = f"{demo_prompt}\n\n{test_prompt}"
         return full_prompt
->>>>>>> 49949277
 
     def create_match_prompt(self, demo_prompt, question, answer, extraction):
         demo_prompt = demo_prompt.strip()
